import numpy as np
import astropy.units as u
from astropy.coordinates import SkyCoord, EarthLocation, AltAz
from astropy.time import Time
from pytest import approx, raises

location = EarthLocation.of_site("Roque de los Muchachos")


def test_cam_to_nominal():
    from ctapipe.coordinates import CameraFrame, NominalFrame

    telescope_pointing = SkyCoord(alt=70 * u.deg, az=0 * u.deg, frame=AltAz())
    array_pointing = SkyCoord(alt=72 * u.deg, az=0 * u.deg, frame=AltAz())

    cam_frame = CameraFrame(
        focal_length=28 * u.m, telescope_pointing=telescope_pointing
    )
    cam = SkyCoord(x=0.5 * u.m, y=0.1 * u.m, frame=cam_frame)

    nom_frame = NominalFrame(origin=array_pointing)
    cam.transform_to(nom_frame)


def test_icrs_to_camera():
    from ctapipe.coordinates import CameraFrame

    obstime = Time("2013-11-01T03:00")
    location = EarthLocation.of_site("Roque de los Muchachos")
    horizon_frame = AltAz(location=location, obstime=obstime)

    # simulate crab "on" observations
    crab = SkyCoord(ra="05h34m31.94s", dec="22d00m52.2s")
    telescope_pointing = crab.transform_to(horizon_frame)

    camera_frame = CameraFrame(
        focal_length=28 * u.m,
        telescope_pointing=telescope_pointing,
        location=location,
        obstime=obstime,
    )

    ceta_tauri = SkyCoord(ra="5h37m38.6854231s", dec="21d08m33.158804s")
    ceta_tauri_camera = ceta_tauri.transform_to(camera_frame)

    camera_center = SkyCoord(0 * u.m, 0 * u.m, frame=camera_frame)
    crab_camera = crab.transform_to(camera_frame)

    assert crab_camera.x.to_value(u.m) == approx(0.0, abs=1e-10)
    assert crab_camera.y.to_value(u.m) == approx(0.0, abs=1e-10)

    # assert ceta tauri is in FoV
    assert camera_center.separation_3d(ceta_tauri_camera) < u.Quantity(0.6, u.m)


def test_telescope_separation():
    from ctapipe.coordinates import TelescopeFrame

    telescope_pointing = SkyCoord(alt=70 * u.deg, az=0 * u.deg, frame=AltAz())

    telescope_frame = TelescopeFrame(telescope_pointing=telescope_pointing)
    tel1 = SkyCoord(fov_lon=0 * u.deg, fov_lat=0 * u.deg, frame=telescope_frame)
    tel2 = SkyCoord(fov_lon=0 * u.deg, fov_lat=1 * u.deg, frame=telescope_frame)

    assert u.isclose(tel1.separation(tel2), 1 * u.deg)


def test_separation_is_the_same():
    from ctapipe.coordinates import TelescopeFrame

    obstime = Time("2013-11-01T03:00")
    location = EarthLocation.of_site("Roque de los Muchachos")
    horizon_frame = AltAz(location=location, obstime=obstime)

    crab = SkyCoord(ra="05h34m31.94s", dec="22d00m52.2s")
    ceta_tauri = SkyCoord(ra="5h37m38.6854231s", dec="21d08m33.158804s")

    # simulate crab "on" observations
    telescope_pointing = crab.transform_to(horizon_frame)

    telescope_frame = TelescopeFrame(
        telescope_pointing=telescope_pointing, location=location, obstime=obstime
    )

    ceta_tauri_telescope = ceta_tauri.transform_to(telescope_frame)
    crab_telescope = crab.transform_to(telescope_frame)

    sep = ceta_tauri_telescope.separation(crab_telescope).to_value(u.deg)
    assert ceta_tauri.separation(crab).to_value(u.deg) == approx(sep, rel=1e-4)


def test_cam_to_tel():
    from ctapipe.coordinates import CameraFrame, TelescopeFrame

    # Coordinates in any fram can be given as a numpy array of the xyz positions
    # e.g. in this case the position on pixels in the camera
    pix_x = [1] * u.m
    pix_y = [1] * u.m

    focal_length = 15 * u.m

    camera_frame = CameraFrame(focal_length=focal_length)
    # first define the camera frame
    camera_coord = SkyCoord(pix_x, pix_y, frame=camera_frame)

    # then use transform to function to convert to a new system
    # making sure to give the required values for the conversion
    # (these are not checked yet)
    telescope_coord = camera_coord.transform_to(TelescopeFrame())
    assert telescope_coord.fov_lon[0] == (1 / 15) * u.rad

    # check rotation
    camera_coord = SkyCoord(pix_x, pix_y, frame=camera_frame)
    telescope_coord_rot = camera_coord.transform_to(TelescopeFrame())
    assert telescope_coord_rot.fov_lat[0] - (1 / 15) * u.rad < 1e-6 * u.rad

    # The Transform back
    camera_coord2 = telescope_coord.transform_to(camera_frame)

    # Check separation
    assert camera_coord.separation_3d(camera_coord2)[0] == 0 * u.m


def test_cam_to_hor():
    from ctapipe.coordinates import CameraFrame

    # Coordinates in any frame can be given as a numpy array of the xyz positions
    # e.g. in this case the position on pixels in the camera
    pix_x = [1] * u.m
    pix_y = [1] * u.m

    focal_length = 15000 * u.mm

    # first define the camera frame
    pointing = SkyCoord(alt=70 * u.deg, az=0 * u.deg, frame=AltAz())
    camera_frame = CameraFrame(focal_length=focal_length, telescope_pointing=pointing)

    # transform
    camera_coord = SkyCoord(pix_x, pix_y, frame=camera_frame)
    altaz_coord = camera_coord.transform_to(AltAz())

    # transform back
    altaz_coord2 = SkyCoord(az=altaz_coord.az, alt=altaz_coord.alt, frame=AltAz())
    camera_coord2 = altaz_coord2.transform_to(camera_frame)

    # check transform
    assert np.isclose(camera_coord.x.to_value(u.m), camera_coord2.y.to_value(u.m))


def test_ground_to_tilt():
    from ctapipe.coordinates import GroundFrame, TiltedGroundFrame

    # define ground coordinate
    grd_coord = GroundFrame(x=1 * u.m, y=2 * u.m, z=0 * u.m)
    pointing_direction = SkyCoord(alt=90 * u.deg, az=0 * u.deg, frame=AltAz())

    # Convert to tilted frame at zenith (should be the same)
    tilt_coord = grd_coord.transform_to(
        TiltedGroundFrame(pointing_direction=pointing_direction)
    )
    assert tilt_coord.separation_3d(grd_coord) == 0 * u.m

    # Check 180 degree rotation reverses y coordinate
    pointing_direction = SkyCoord(alt=90 * u.deg, az=180 * u.deg, frame=AltAz())
    tilt_coord = grd_coord.transform_to(
        TiltedGroundFrame(pointing_direction=pointing_direction)
    )
    assert np.abs(tilt_coord.y + 2.0 * u.m) < 1e-5 * u.m

    # Check that if we look at horizon the x coordinate is 0
    pointing_direction = SkyCoord(alt=0 * u.deg, az=0 * u.deg, frame=AltAz())
    tilt_coord = grd_coord.transform_to(
        TiltedGroundFrame(pointing_direction=pointing_direction)
    )
    assert np.abs(tilt_coord.x) < 1e-5 * u.m


def test_ground_to_tilt_one_to_one():
    from ctapipe.coordinates import GroundFrame, TiltedGroundFrame

    # define ground coordinate
    grd_coord = GroundFrame(x=[1, 1] * u.m, y=[2, 2] * u.m, z=[0, 0] * u.m)
    pointing_direction = SkyCoord(alt=[90, 90], az=[0, 0], frame=AltAz(), unit=u.deg)

    # Convert to tilted frame at zenith (should be the same)
    tilt_coord = grd_coord.transform_to(
        TiltedGroundFrame(pointing_direction=pointing_direction)
    )

    # We do a one-to-one conversion
    assert len(tilt_coord.data) == 2


def test_ground_to_tilt_one_to_many():
    from ctapipe.coordinates import GroundFrame, TiltedGroundFrame

    # define ground coordinate
    grd_coord = GroundFrame(x=[1] * u.m, y=[2] * u.m, z=[0] * u.m)
    pointing_direction = SkyCoord(alt=[90, 90], az=[0, 0], frame=AltAz(), unit=u.deg)

    # Convert to tilted frame at zenith (should be the same)
    tilt_coord = grd_coord.transform_to(
        TiltedGroundFrame(pointing_direction=pointing_direction)
    )

    # We do a one-to-one conversion
    assert len(tilt_coord.data) == 2


def test_ground_to_tilt_many_to_one():
    from ctapipe.coordinates import GroundFrame, TiltedGroundFrame

    # define ground coordinate
    grd_coord = GroundFrame(x=[1, 1] * u.m, y=[2, 2] * u.m, z=[0, 0] * u.m)
    pointing_direction = SkyCoord(alt=90, az=0, frame=AltAz(), unit=u.deg)

    # Convert to tilted frame at zenith (should be the same)
    tilt_coord = grd_coord.transform_to(
        TiltedGroundFrame(pointing_direction=pointing_direction)
    )

    # We do a one-to-one conversion
    assert len(tilt_coord.data) == 2


def test_ground_to_tilt_many_to_many():
    from ctapipe.coordinates import GroundFrame, TiltedGroundFrame

    # define ground coordinate
    grd_coord = GroundFrame(x=[1, 1] * u.m, y=[2, 2] * u.m, z=[0, 0] * u.m)
    pointing_direction = SkyCoord(
        alt=[90, 90, 90], az=[0, 0, 90], frame=AltAz(), unit=u.deg
    )

    with raises(ValueError):
        # there will be a shape mismatch in matrix multiplication
        grd_coord.transform_to(TiltedGroundFrame(pointing_direction=pointing_direction))


def test_camera_missing_focal_length():
    from ctapipe.coordinates import CameraFrame, TelescopeFrame

    camera_frame = CameraFrame()
    coord = SkyCoord(x=0 * u.m, y=2 * u.m, frame=camera_frame)

    with raises(ValueError):
        coord.transform_to(TelescopeFrame())


def test_camera_focal_length_array():
    from ctapipe.coordinates import CameraFrame, TelescopeFrame

    tel_coord = SkyCoord([1, 2] * u.deg, [0, 1] * u.deg, frame=TelescopeFrame())
    cam_coord = tel_coord.transform_to(CameraFrame(focal_length=[28, 17] * u.m))
    assert not np.isnan(cam_coord.x).any()
    assert not np.isnan(cam_coord.y).any()


def test_ground_frame_roundtrip():
    """test transform from sky to ground roundtrip"""
    from ctapipe.coordinates import GroundFrame, TiltedGroundFrame

    normal = SkyCoord(alt=70 * u.deg, az=0 * u.deg, frame=AltAz())
    coord = SkyCoord(x=0, y=10, z=5, unit=u.m, frame=GroundFrame())
    tilted = coord.transform_to(TiltedGroundFrame(pointing_direction=normal))

    back = tilted.transform_to(GroundFrame())

<<<<<<< HEAD
    assert u.isclose(coord.x, back.x)
    assert u.isclose(coord.y, back.y)
    assert u.isclose(coord.z, back.z)


def test_ground_to_eastnorth_roundtrip():
    """Check Ground to EastingNorthing and the round-trip"""
    from ctapipe.coordinates import GroundFrame, EastingNorthingFrame

    ground = SkyCoord(
        x=[1, 2, 3] * u.m, y=[-2, 5, 2] * u.m, z=[1, -1, 2] * u.m, frame=GroundFrame()
    )
    eastnorth = ground.transform_to(EastingNorthingFrame())
    ground2 = eastnorth.transform_to(GroundFrame())

    assert u.isclose(eastnorth.easting, [2, -5, -2] * u.m).all()
    assert u.isclose(eastnorth.northing, [1, 2, 3] * u.m).all()
    assert u.isclose(eastnorth.height, [1, -1, 2] * u.m).all()

    assert u.isclose(ground.x, ground2.x).all()
    assert u.isclose(ground.y, ground2.y).all()
    assert u.isclose(ground.z, ground2.z).all()
=======
    assert u.isclose(coord.x, back.x, atol=1e-12 * u.m)
    assert u.isclose(coord.y, back.y, atol=1e-12 * u.m)
    assert u.isclose(coord.z, back.z, atol=1e-12 * u.m)
>>>>>>> a3f61637
<|MERGE_RESOLUTION|>--- conflicted
+++ resolved
@@ -266,10 +266,9 @@
 
     back = tilted.transform_to(GroundFrame())
 
-<<<<<<< HEAD
-    assert u.isclose(coord.x, back.x)
-    assert u.isclose(coord.y, back.y)
-    assert u.isclose(coord.z, back.z)
+    assert u.isclose(coord.x, back.x, atol=1e-12 * u.m)
+    assert u.isclose(coord.y, back.y, atol=1e-12 * u.m)
+    assert u.isclose(coord.z, back.z, atol=1e-12 * u.m)
 
 
 def test_ground_to_eastnorth_roundtrip():
@@ -288,9 +287,4 @@
 
     assert u.isclose(ground.x, ground2.x).all()
     assert u.isclose(ground.y, ground2.y).all()
-    assert u.isclose(ground.z, ground2.z).all()
-=======
-    assert u.isclose(coord.x, back.x, atol=1e-12 * u.m)
-    assert u.isclose(coord.y, back.y, atol=1e-12 * u.m)
-    assert u.isclose(coord.z, back.z, atol=1e-12 * u.m)
->>>>>>> a3f61637
+    assert u.isclose(ground.z, ground2.z).all()