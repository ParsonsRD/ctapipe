"""
Container structures for data that should be read or written to disk
"""
import enum
from functools import partial

import numpy as np
from astropy import units as u
from astropy.time import Time
from numpy import nan
<<<<<<< HEAD
import numpy as np
from sklearn.covariance import log_likelihood
=======
>>>>>>> 02147768

from .core import Container, Field, Map

__all__ = [
    "ArrayEventContainer",
    "ConcentrationContainer",
    "DL0CameraContainer",
    "DL0Container",
    "DL1CameraCalibrationContainer",
    "DL1CameraContainer",
    "DL1Container",
    "DL2Container",
    "EventCalibrationContainer",
    "EventCameraCalibrationContainer",
    "EventIndexContainer",
    "EventType",
    "FlatFieldContainer",
    "HillasParametersContainer",
    "CoreParametersContainer",
    "ImageParametersContainer",
    "LeakageContainer",
    "MonitoringCameraContainer",
    "MonitoringContainer",
    "MorphologyContainer",
    "BaseHillasParametersContainer",
    "CameraHillasParametersContainer",
    "CameraTimingParametersContainer",
    "ParticleClassificationContainer",
    "PedestalContainer",
    "PixelStatusContainer",
    "R0CameraContainer",
    "R0Container",
    "R1CameraContainer",
    "R1Container",
    "ReconstructedContainer",
    "ReconstructedEnergyContainer",
    "ReconstructedGeometryContainer",
    "SimulatedCameraContainer",
    "SimulatedShowerContainer",
    "SimulatedShowerDistribution",
    "SimulationConfigContainer",
    "TelEventIndexContainer",
    "BaseTimingParametersContainer",
    "TimingParametersContainer",
    "TriggerContainer",
    "WaveformCalibrationContainer",
    "StatisticsContainer",
    "IntensityStatisticsContainer",
    "PeakTimeStatisticsContainer",
    "SchedulingBlockContainer",
    "ObservationBlockContainer",
    "ObservingMode",
    "ObservationBlockState",
]


# see https://github.com/astropy/astropy/issues/6509
NAN_TIME = Time(0, format="mjd", scale="tai")

#: Used for unsigned integer obs_id or sb_id default values:
UNKNOWN_ID = np.uint64(np.iinfo(np.uint64).max)


class SchedulingBlockType(enum.Enum):
    """
    Types of Scheduling Block
    """

    UNKNOWN = -1
    OBSERVATION = 0
    CALIBRATION = 1
    ENGINEERING = 2


class ObservationBlockState(enum.Enum):
    """Observation Block States. Part of the Observation Configuration data
    model.
    """

    UNKNOWN = -1
    FAILED = 0
    COMPLETED_SUCCEDED = 1
    COMPLETED_CANCELED = 2
    COMPLETED_TRUNCATED = 3
    ARCHIVED = 4


class ObservingMode(enum.Enum):
    """How a scheduling block is observed. Part of the Observation Configuration
    data model.

    """

    UNKNOWN = -1
    WOBBLE = 0
    ON_OFF = 1
    GRID = 2
    CUSTOM = 3


class PointingMode(enum.Enum):
    """Describes how the telescopes move. Part of the Observation Configuration
    data model.

    """

    UNKNOWN = -1
    #: drives track a point that moves with the sky
    TRACK = 0
    #: drives stay fixed at an alt/az point while the sky drifts by
    DRIFT = 1


class CoordinateFrameType(enum.Enum):
    """types of coordinate frames used in ObservationBlockContainers. Part of
    the Observation Configuration data model.

    """

    UNKNOWN = -1
    ALTAZ = 0
    ICRS = 1
    GALACTIC = 2


class EventType(enum.Enum):
    """Enum of EventTypes as defined in the CTA Data Model [cta_r1event]_"""

    # calibrations are 0-15
    FLATFIELD = 0
    SINGLE_PE = 1
    SKY_PEDESTAL = 2
    DARK_PEDESTAL = 3
    ELECTRONIC_PEDESTAL = 4
    OTHER_CALIBRATION = 15

    #: For mono-telescope triggers (not used in MC)
    MUON = 16
    HARDWARE_STEREO = 17

    #: ACADA (DAQ) software trigger
    DAQ = 24

    #: Standard Physics  stereo trigger
    SUBARRAY = 32

    UNKNOWN = 255


class EventIndexContainer(Container):
    """index columns to include in event lists, common to all data levels"""

    default_prefix = ""  # don't want to prefix these
    obs_id = Field(0, "observation identifier")
    event_id = Field(0, "event identifier")


class TelEventIndexContainer(Container):
    """
    index columns to include in telescope-wise event lists, common to all data
    levels that have telescope-wise information
    """

    default_prefix = ""  # don't want to prefix these
    obs_id = Field(0, "observation identifier")
    event_id = Field(0, "event identifier")
    tel_id = Field(0, "telescope identifier")


class BaseHillasParametersContainer(Container):
    """
    Base container for hillas parameters to
    allow the CameraHillasParametersContainer to
    be assigned to an ImageParametersContainer as well.
    """

    intensity = Field(nan, "total intensity (size)")
    skewness = Field(nan, "measure of the asymmetry")
    kurtosis = Field(nan, "measure of the tailedness")


class CameraHillasParametersContainer(BaseHillasParametersContainer):
    """
    Hillas Parameters in the camera frame. The cog position
    is given in meter from the camera center.
    """

    default_prefix = "camera_frame_hillas"
    x = Field(nan * u.m, "centroid x coordinate", unit=u.m)
    y = Field(nan * u.m, "centroid x coordinate", unit=u.m)
    r = Field(nan * u.m, "radial coordinate of centroid", unit=u.m)
    phi = Field(nan * u.deg, "polar coordinate of centroid", unit=u.deg)

    length = Field(nan * u.m, "standard deviation along the major-axis", unit=u.m)
    length_uncertainty = Field(nan * u.m, "uncertainty of length", unit=u.m)
    width = Field(nan * u.m, "standard spread along the minor-axis", unit=u.m)
    width_uncertainty = Field(nan * u.m, "uncertainty of width", unit=u.m)
    psi = Field(nan * u.deg, "rotation angle of ellipse", unit=u.deg)


class HillasParametersContainer(BaseHillasParametersContainer):
    """
    Hillas Parameters in a spherical system centered on the pointing position
    (TelescopeFrame). The cog position is given as offset in
    longitude and latitude in degree.
    """

    default_prefix = "hillas"
    fov_lon = Field(
        nan * u.deg,
        "longitude angle in a spherical system centered on the pointing position",
        unit=u.deg,
    )
    fov_lat = Field(
        nan * u.deg,
        "latitude angle in a spherical system centered on the pointing position",
        unit=u.deg,
    )
    r = Field(nan * u.deg, "radial coordinate of centroid", unit=u.deg)
    phi = Field(nan * u.deg, "polar coordinate of centroid", unit=u.deg)

    length = Field(nan * u.deg, "standard deviation along the major-axis", unit=u.deg)
    length_uncertainty = Field(nan * u.deg, "uncertainty of length", unit=u.deg)
    width = Field(nan * u.deg, "standard spread along the minor-axis", unit=u.deg)
    width_uncertainty = Field(nan * u.deg, "uncertainty of width", unit=u.deg)
    psi = Field(nan * u.deg, "rotation angle of ellipse", unit=u.deg)


class LeakageContainer(Container):
    """
    Fraction of signal in 1 or 2-pixel width border from the edge of the
    camera, measured in number of signal pixels or in intensity.
    """

    default_prefix = "leakage"

    pixels_width_1 = Field(
        nan, "fraction of pixels after cleaning that are in camera border of width=1"
    )
    pixels_width_2 = Field(
        nan, "fraction of pixels after cleaning that are in camera border of width=2"
    )
    intensity_width_1 = Field(
        np.float32(nan),
        "Intensity in photo-electrons after cleaning"
        " that are in the camera border of width=1 pixel",
    )
    intensity_width_2 = Field(
        np.float32(nan),
        "Intensity in photo-electrons after cleaning"
        " that are in the camera border of width=2 pixels",
    )


class ConcentrationContainer(Container):
    """
    Concentrations are ratios between light amount
    in certain areas of the image and the full image.
    """

    default_prefix = "concentration"
    cog = Field(
        nan, "Percentage of photo-electrons inside one pixel diameter of the cog"
    )
    core = Field(nan, "Percentage of photo-electrons inside the hillas ellipse")
    pixel = Field(nan, "Percentage of photo-electrons in the brightest pixel")


class BaseTimingParametersContainer(Container):
    """
    Base container for timing parameters to
    allow the CameraTimingParametersContainer to
    be assigned to an ImageParametersContainer as well.
    """

    intercept = Field(nan, "intercept of arrival times along main shower axis")
    deviation = Field(
        nan,
        "Root-mean-square deviation of the pulse times "
        "with respect to the predicted time",
    )


class CameraTimingParametersContainer(BaseTimingParametersContainer):
    """
    Slope and Intercept of a linear regression of the arrival times
    along the shower main axis in the camera frame.
    """

    default_prefix = "camera_frame_timing"
    slope = Field(
        nan / u.m, "Slope of arrival times along main shower axis", unit=1 / u.m
    )


class TimingParametersContainer(BaseTimingParametersContainer):
    """
    Slope and Intercept of a linear regression of the arrival times
    along the shower main axis in a
    spherical system centered on the pointing position (TelescopeFrame)
    """

    default_prefix = "timing"
    slope = Field(
        nan / u.deg, "Slope of arrival times along main shower axis", unit=1 / u.deg
    )


class MorphologyContainer(Container):
    """Parameters related to pixels surviving image cleaning"""

    n_pixels = Field(-1, "Number of usable pixels")
    n_islands = Field(-1, "Number of distinct islands in the image")
    n_small_islands = Field(-1, "Number of <= 2 pixel islands")
    n_medium_islands = Field(-1, "Number of 2-50 pixel islands")
    n_large_islands = Field(-1, "Number of > 50 pixel islands")


class StatisticsContainer(Container):
    """Store descriptive statistics"""

    max = Field(np.float32(nan), "value of pixel with maximum intensity")
    min = Field(np.float32(nan), "value of pixel with minimum intensity")
    mean = Field(np.float32(nan), "mean intensity")
    std = Field(np.float32(nan), "standard deviation of intensity")
    skewness = Field(nan, "skewness of intensity")
    kurtosis = Field(nan, "kurtosis of intensity")


class IntensityStatisticsContainer(StatisticsContainer):
    default_prefix = "intensity"


class PeakTimeStatisticsContainer(StatisticsContainer):
    default_prefix = "peak_time"


class CoreParametersContainer(Container):
    """Telescope-wise shower's direction in the Tilted/Ground Frame"""

    default_prefix = "core"
    psi = Field(nan * u.deg, "Image direction in the Tilted/Ground Frame", unit="deg")


class ImageParametersContainer(Container):
    """Collection of image parameters"""

    default_prefix = "params"
    hillas = Field(
        default_factory=HillasParametersContainer,
        description="Hillas Parameters",
        type=BaseHillasParametersContainer,
    )
    timing = Field(
        default_factory=TimingParametersContainer,
        description="Timing Parameters",
        type=BaseTimingParametersContainer,
    )
    leakage = Field(
        default_factory=LeakageContainer,
        description="Leakage Parameters",
    )
    concentration = Field(
        default_factory=ConcentrationContainer,
        description="Concentration Parameters",
    )
    morphology = Field(
        default_factory=MorphologyContainer, description="Image Morphology Parameters"
    )
    intensity_statistics = Field(
        default_factory=IntensityStatisticsContainer,
        description="Intensity image statistics",
    )
    peak_time_statistics = Field(
        default_factory=PeakTimeStatisticsContainer,
        description="Peak time image statistics",
    )
    core = Field(
        default_factory=CoreParametersContainer,
        description="Image direction in the Tilted/Ground Frame",
    )

class ImPACTLikelihoodContainer(Container):
    """
    Concentrations are ratios between light amount
    in certain areas of the image and the full image.
    """

    default_prefix = "ImPACTLikelihood"
    log_likelihood = Field(
        nan, "Per telescope likelihood of the ImPACT best fit location"
    )
    impact_distance = Field(nan, "Distance (tilted frame) of telescope to fitted core position")


class DL1CameraContainer(Container):
    """
    Storage of output of camera calibration e.g the final calibrated
    image in intensity units and the pulse time.
    """

    image = Field(
        None,
        "Numpy array of camera image, after waveform extraction." "Shape: (n_pixel)",
        dtype=np.float32,
        ndim=1,
    )
    peak_time = Field(
        None,
        "Numpy array containing position of the peak of the pulse as determined by "
        "the extractor. Shape: (n_pixel, )",
        dtype=np.float32,
        ndim=1,
    )
    image_mask = Field(
        None,
        "Boolean numpy array where True means the pixel has passed cleaning."
        " Shape: (n_pixel, )",
        dtype=np.bool_,
        ndim=1,
    )
    is_valid = Field(
        False,
        (
            "True if image extraction succeeded, False if failed "
            "or in the case of TwoPass methods, that the first "
            "pass only was returned."
        ),
    )

    parameters = Field(
        None, description="Image parameters", type=ImageParametersContainer
    )


class DL1Container(Container):
    """DL1 Calibrated Camera Images and associated data"""

    tel = Field(
        default_factory=partial(Map, DL1CameraContainer),
        description="map of tel_id to DL1CameraContainer",
    )


class DL1CameraCalibrationContainer(Container):
    """
    Storage of DL1 calibration parameters for the current event
    """

    pedestal_offset = Field(
        None,
        "Residual mean pedestal of the waveforms for each pixel."
        " This value is subtracted from the waveforms of each pixel before"
        " the pulse extraction.",
    )
    absolute_factor = Field(
        1,
        "Multiplicative coefficients for the absolute calibration of extracted charge into "
        "physical units (e.g. photoelectrons or photons) for each pixel",
    )
    relative_factor = Field(
        1,
        "Multiplicative Coefficients for the relative correction between pixels to achieve a "
        "uniform charge response (post absolute calibration) from a "
        "uniform illumination.",
    )
    time_shift = Field(
        None,
        "Additive coefficients for the timing correction before charge extraction "
        "for each pixel",
    )


class R0CameraContainer(Container):
    """
    Storage of raw data from a single telescope
    """

    waveform = Field(
        None, ("numpy array containing ADC samples" "(n_channels, n_pixels, n_samples)")
    )


class R0Container(Container):
    """
    Storage of a Merged Raw Data Event
    """

    tel = Field(
        default_factory=partial(Map, R0CameraContainer),
        description="map of tel_id to R0CameraContainer",
    )


class R1CameraContainer(Container):
    """
    Storage of r1 calibrated data from a single telescope
    """

    waveform = Field(
        None,
        (
            "numpy array containing a set of images, one per ADC sample"
            "Shape: (n_pixels, n_samples)"
        ),
    )
    selected_gain_channel = Field(
        None,
        (
            "Numpy array containing the gain channel chosen for each pixel. "
            "Shape: (n_pixels)"
        ),
    )


class R1Container(Container):
    """
    Storage of a r1 calibrated Data Event
    """

    tel = Field(
        default_factory=partial(Map, R1CameraContainer),
        description="map of tel_id to R1CameraContainer",
    )


class DL0CameraContainer(Container):
    """
    Storage of data volume reduced dl0 data from a single telescope
    """

    waveform = Field(
        None,
        (
            "numpy array containing data volume reduced "
            "p.e. samples"
            "(n_pixels, n_samples). Note this may be a masked array, "
            "if pixels or time slices are zero-suppressed"
        ),
    )

    selected_gain_channel = Field(
        None,
        (
            "Numpy array containing the gain channel chosen for each pixel. "
            "Shape: (n_pixels)"
        ),
    )


class DL0Container(Container):
    """
    Storage of a data volume reduced Event
    """

    tel = Field(
        default_factory=partial(Map, DL0CameraContainer),
        description="map of tel_id to DL0CameraContainer",
    )


class TelescopeImpactParameterContainer(Container):
    """
    Impact Parameter computed from reconstructed shower geometry
    """

    default_prefix = "impact"

    distance = Field(
        nan * u.m, "distance of the telescope to the shower axis", unit=u.m
    )
    distance_uncert = Field(nan * u.m, "uncertainty in impact_parameter", unit=u.m)


class SimulatedShowerContainer(Container):
    default_prefix = "true"
    energy = Field(nan * u.TeV, "Simulated Energy", unit=u.TeV)
    alt = Field(nan * u.deg, "Simulated altitude", unit=u.deg)
    az = Field(nan * u.deg, "Simulated azimuth", unit=u.deg)
    core_x = Field(nan * u.m, "Simulated core position (x)", unit=u.m)
    core_y = Field(nan * u.m, "Simulated core position (y)", unit=u.m)
    h_first_int = Field(nan * u.m, "Height of first interaction", unit=u.m)
    x_max = Field(
        nan * u.g / (u.cm**2), "Simulated Xmax value", unit=u.g / (u.cm**2)
    )
    shower_primary_id = Field(
        -1,
        "Simulated shower primary ID 0 (gamma), 1(e-),"
        "2(mu-), 100*A+Z for nucleons and nuclei,"
        "negative for antimatter.",
    )


class SimulatedCameraContainer(Container):
    """
    True images and parameters derived from them, analgous to the `DL1CameraContainer`
    but for simulated data.
    """

    default_prefix = ""

    true_image_sum = Field(
        np.int32(-1), "Total number of detected Cherenkov photons in the camera"
    )
    true_image = Field(
        None,
        "Numpy array of camera image in PE as simulated before noise has been added. "
        "Shape: (n_pixel)",
        dtype=np.int32,
        ndim=1,
    )

    true_parameters = Field(
        None,
        description="Parameters derived from the true_image",
        type=ImageParametersContainer,
    )

    impact = Field(
        default_factory=TelescopeImpactParameterContainer,
        description="true impact parameter",
    )


class SimulatedEventContainer(Container):
    shower = Field(
        default_factory=SimulatedShowerContainer,
        description="True event information",
    )
    tel = Field(default_factory=partial(Map, SimulatedCameraContainer))


class SimulationConfigContainer(Container):
    """
    Configuration parameters of the simulation
    """

    corsika_version = Field(nan, description="CORSIKA version * 1000")
    simtel_version = Field(nan, description="sim_telarray version * 1000")
    energy_range_min = Field(
        nan * u.TeV,
        description="Lower limit of energy range of primary particle",
        unit=u.TeV,
    )
    energy_range_max = Field(
        nan * u.TeV,
        description="Upper limit of energy range of primary particle",
        unit=u.TeV,
    )
    prod_site_B_total = Field(
        nan * u.uT, description="total geomagnetic field", unit=u.uT
    )
    prod_site_B_declination = Field(
        nan * u.rad, description="magnetic declination", unit=u.rad
    )
    prod_site_B_inclination = Field(
        nan * u.rad, description="magnetic inclination", unit=u.rad
    )
    prod_site_alt = Field(
        nan * u.m, description="height of observation level", unit=u.m
    )
    spectral_index = Field(nan, description="Power-law spectral index of spectrum")
    shower_prog_start = Field(
        nan, description="Time when shower simulation started, CORSIKA: only date"
    )
    shower_prog_id = Field(nan, description="CORSIKA=1, ALTAI=2, KASCADE=3, MOCCA=4")
    detector_prog_start = Field(
        nan, description="Time when detector simulation started"
    )
    detector_prog_id = Field(nan, description="simtelarray=1")
    n_showers = Field(nan, description="Number of showers simulated")
    shower_reuse = Field(nan, description="Numbers of uses of each shower")
    max_alt = Field(nan * u.rad, description="Maximimum shower altitude", unit=u.rad)
    min_alt = Field(nan * u.rad, description="Minimum shower altitude", unit=u.rad)
    max_az = Field(nan * u.rad, description="Maximum shower azimuth", unit=u.rad)
    min_az = Field(nan * u.rad, description="Minimum shower azimuth", unit=u.rad)
    diffuse = Field(False, description="Diffuse Mode On/Off")
    max_viewcone_radius = Field(
        nan * u.deg, description="Maximum viewcone radius", unit=u.deg
    )
    min_viewcone_radius = Field(
        nan * u.deg, description="Minimum viewcone radius", unit=u.deg
    )
    max_scatter_range = Field(nan * u.m, description="Maximum scatter range", unit=u.m)
    min_scatter_range = Field(nan * u.m, description="Minimum scatter range", unit=u.m)
    core_pos_mode = Field(
        nan, description="Core Position Mode (0=Circular, 1=Rectangular)"
    )
    injection_height = Field(
        nan * u.m, description="Height of particle injection", unit=u.m
    )
    atmosphere = Field(nan * u.m, description="Atmospheric model number")
    corsika_iact_options = Field(
        nan, description="CORSIKA simulation options for IACTs"
    )
    corsika_low_E_model = Field(
        nan, description="CORSIKA low-energy simulation physics model"
    )
    corsika_high_E_model = Field(
        nan,
        "CORSIKA physics model ID for high energies "
        "(1=VENUS, 2=SIBYLL, 3=QGSJET, 4=DPMJET, 5=NeXus, 6=EPOS) ",
    )
    corsika_bunchsize = Field(nan, description="Number of Cherenkov photons per bunch")
    corsika_wlen_min = Field(
        nan * u.m, description="Minimum wavelength of cherenkov light", unit=u.nm
    )
    corsika_wlen_max = Field(
        nan * u.m, description="Maximum wavelength of cherenkov light", unit=u.nm
    )
    corsika_low_E_detail = Field(
        nan, description="More details on low E interaction model (version etc.)"
    )
    corsika_high_E_detail = Field(
        nan, description="More details on high E interaction model (version etc.)"
    )


class TelescopeTriggerContainer(Container):
    default_prefix = ""
    time = Field(NAN_TIME, description="Telescope trigger time")
    n_trigger_pixels = Field(
        -1, description="Number of trigger groups (sectors) listed"
    )
    trigger_pixels = Field(None, description="pixels involved in the camera trigger")


class TriggerContainer(Container):
    default_prefix = ""
    time = Field(NAN_TIME, description="central average time stamp")
    tels_with_trigger = Field(
        None, description="List of telescope ids that triggered the array event"
    )
    event_type = Field(EventType.SUBARRAY, description="Event type")
    tel = Field(
        default_factory=partial(Map, TelescopeTriggerContainer),
        description="telescope-wise trigger information",
    )


class ReconstructedGeometryContainer(Container):
    """
    Standard output of algorithms reconstructing shower geometry
    """

    default_prefix = ""

    alt = Field(nan * u.deg, "reconstructed altitude", unit=u.deg)
    alt_uncert = Field(nan * u.deg, "reconstructed altitude uncertainty", unit=u.deg)
    az = Field(nan * u.deg, "reconstructed azimuth", unit=u.deg)
    az_uncert = Field(nan * u.deg, "reconstructed azimuth uncertainty", unit=u.deg)
    core_x = Field(
        nan * u.m, "reconstructed x coordinate of the core position", unit=u.m
    )
    core_y = Field(
        nan * u.m, "reconstructed y coordinate of the core position", unit=u.m
    )
    core_uncert_x = Field(
        nan * u.m,
        "reconstructed core position uncertainty along ground frame X axis",
        unit=u.m,
    )
    core_uncert_y = Field(
        nan * u.m,
        "reconstructed core position uncertainty along ground frame Y axis",
        unit=u.m,
    )
    core_tilted_x = Field(
        nan * u.m, "reconstructed x coordinate of the core position", unit=u.m
    )
    core_tilted_y = Field(
        nan * u.m, "reconstructed y coordinate of the core position", unit=u.m
    )
    core_tilted_uncert_x = Field(
        nan * u.m,
        "reconstructed core position uncertainty along tilted frame X axis",
        unit=u.m,
    )
    core_tilted_uncert_y = Field(
        nan * u.m,
        "reconstructed core position uncertainty along tilted frame Y axis",
        unit=u.m,
    )
    h_max = Field(nan * u.m, "reconstructed height of the shower maximum", unit=u.m)
    h_max_uncert = Field(nan * u.m, "uncertainty of h_max", unit=u.m)
    is_valid = Field(
        False,
        (
            "direction validity flag. True if the shower direction"
            "was properly reconstructed by the algorithm"
        ),
    )
    average_intensity = Field(
        nan, "average intensity of the intensities used for reconstruction"
    )
    goodness_of_fit = Field(nan, "measure of algorithm success (if fit)")
    telescopes = Field(None, "Telescopes used if stereo, or None if Mono")


class ReconstructedEnergyContainer(Container):
    """
    Standard output of algorithms estimating energy
    """

    default_prefix = ""

    energy = Field(nan * u.TeV, "reconstructed energy", unit=u.TeV)
    energy_uncert = Field(nan * u.TeV, "reconstructed energy uncertainty", unit=u.TeV)
    is_valid = Field(
        False,
        (
            "energy reconstruction validity flag. True if "
            "the energy was properly reconstructed by the "
            "algorithm"
        ),
    )
    goodness_of_fit = Field(nan, "goodness of the algorithm fit")
    telescopes = Field(None, "Telescopes used if stereo, or None if Mono")


class ParticleClassificationContainer(Container):
    """
    Standard output of gamma/hadron classification algorithms
    """

    default_prefix = ""

    # TODO: Do people agree on this? This is very MAGIC-like.
    # TODO: Perhaps an integer classification to support different classes?
    # TODO: include an error on the prediction?
    prediction = Field(
        nan,
        (
            "prediction of the classifier, defined between "
            "[0,1], where values close to 0 are more "
            "gamma-like, and values close to 1 more "
            "hadron-like"
        ),
    )
    is_valid = Field(False, "true if classification parameters are valid")
    goodness_of_fit = Field(nan, "goodness of the algorithm fit")
    telescopes = Field(None, "Telescopes used if stereo, or None if Mono")


class ReconstructedContainer(Container):
    """Reconstructed shower info from multiple algorithms"""

    # Note: there is a reason why the hiererchy is
    # `event.dl2.stereo.geometry[algorithm]` and not
    # `event.dl2[algorithm].stereo.geometry` and that is because when writing
    # the data, the former makes it easier to only write information that a
    # particular reconstructor generates, e.g. only write the geometry in cases
    # where energy is not yet computed. Some algorithms will compute all three,
    # but most will compute only fill or two of these sub-Contaiers:

    geometry = Field(
        default_factory=partial(Map, ReconstructedGeometryContainer),
        description="map of algorithm to reconstructed shower parameters",
    )
    energy = Field(
        default_factory=partial(Map, ReconstructedEnergyContainer),
        description="map of algorithm to reconstructed energy parameters",
    )
    classification = Field(
        default_factory=partial(Map, ParticleClassificationContainer),
        description="map of algorithm to classification parameters",
    )


class TelescopeReconstructedContainer(ReconstructedContainer):
    """Telescope-wise reconstructed quantities"""

    impact = Field(
        default_factory=partial(Map, TelescopeImpactParameterContainer),
        description="map of algorithm to impact parameter info",
    )


class DL2Container(Container):
    """Reconstructed Shower information for a given reconstruction algorithm,
    including optionally both per-telescope mono reconstruction and per-shower
    stereo reconstructions
    """

    tel = Field(
        default_factory=partial(Map, TelescopeReconstructedContainer),
        description="map of tel_id to single-telescope reconstruction (DL2a)",
    )
    stereo = Field(
        default_factory=ReconstructedContainer,
        description="Stereo Shower reconstruction results",
    )


class TelescopePointingContainer(Container):
    """
    Container holding pointing information for a single telescope
    after all necessary correction and calibration steps.
    These values should be used in the reconstruction to transform
    between camera and sky coordinates.
    """

    azimuth = Field(nan * u.rad, "Azimuth, measured N->E", unit=u.rad)
    altitude = Field(nan * u.rad, "Altitude", unit=u.rad)


class PointingContainer(Container):
    tel = Field(
        default_factory=partial(Map, TelescopePointingContainer),
        description="Telescope pointing positions",
    )
    array_azimuth = Field(nan * u.rad, "Array pointing azimuth", unit=u.rad)
    array_altitude = Field(nan * u.rad, "Array pointing altitude", unit=u.rad)
    array_ra = Field(nan * u.rad, "Array pointing right ascension", unit=u.rad)
    array_dec = Field(nan * u.rad, "Array pointing declination", unit=u.rad)


class EventCameraCalibrationContainer(Container):
    """
    Container for the calibration coefficients for the current event and camera
    """

    dl1 = Field(
        default_factory=DL1CameraCalibrationContainer,
        description="Container for DL1 calibration coefficients",
    )


class EventCalibrationContainer(Container):
    """
    Container for calibration coefficients for the current event
    """

    # create the camera container
    tel = Field(
        default_factory=partial(Map, EventCameraCalibrationContainer),
        description="map of tel_id to EventCameraCalibrationContainer",
    )


class MuonRingContainer(Container):
    """Container for the result of a ring fit, center_x, center_y"""

    center_x = Field(nan * u.deg, "center (x) of the fitted muon ring", unit=u.deg)
    center_y = Field(nan * u.deg, "center (y) of the fitted muon ring", unit=u.deg)
    radius = Field(nan * u.deg, "radius of the fitted muon ring", unit=u.deg)
    center_phi = Field(
        nan * u.deg, "Angle of ring center within camera plane", unit=u.deg
    )
    center_distance = Field(
        nan * u.deg, "Distance of ring center from camera center", unit=u.deg
    )


class MuonEfficiencyContainer(Container):
    width = Field(nan * u.deg, "width of the muon ring in degrees")
    impact = Field(nan * u.m, "distance of muon impact position from center of mirror")
    impact_x = Field(nan * u.m, "impact parameter x position")
    impact_y = Field(nan * u.m, "impact parameter y position")
    optical_efficiency = Field(nan, "optical efficiency muon")


class MuonParametersContainer(Container):
    containment = Field(nan, "containment of the ring inside the camera")
    completeness = Field(
        nan,
        "Complenetess of the muon ring"
        ", estimated by dividing the ring into segments"
        " and counting segments above a threshold",
    )
    intensity_ratio = Field(nan, "Intensity ratio of pixels in the ring to all pixels")
    mean_squared_error = Field(
        nan, "MSE of the deviation of all pixels after cleaning from the ring fit"
    )


class FlatFieldContainer(Container):
    """
    Container for flat-field parameters obtained from a set of
    [n_events] flat-field events
    """

    sample_time = Field(
        0 * u.s, "Time associated to the flat-field event set ", unit=u.s
    )
    sample_time_min = Field(
        nan * u.s, "Minimum time of the flat-field events", unit=u.s
    )
    sample_time_max = Field(
        nan * u.s, "Maximum time of the flat-field events", unit=u.s
    )
    n_events = Field(0, "Number of events used for statistics")

    charge_mean = Field(None, "np array of signal charge mean (n_chan, n_pix)")
    charge_median = Field(None, "np array of signal charge median (n_chan, n_pix)")
    charge_std = Field(
        None, "np array of signal charge standard deviation (n_chan, n_pix)"
    )
    time_mean = Field(None, "np array of signal time mean (n_chan, n_pix)", unit=u.ns)
    time_median = Field(
        None, "np array of signal time median (n_chan, n_pix)", unit=u.ns
    )
    time_std = Field(
        None, "np array of signal time standard deviation (n_chan, n_pix)", unit=u.ns
    )
    relative_gain_mean = Field(
        None, "np array of the relative flat-field coefficient mean (n_chan, n_pix)"
    )
    relative_gain_median = Field(
        None, "np array of the relative flat-field coefficient  median (n_chan, n_pix)"
    )
    relative_gain_std = Field(
        None,
        "np array of the relative flat-field coefficient standard deviation (n_chan, n_pix)",
    )
    relative_time_median = Field(
        None,
        "np array of time (median) - time median averaged over camera (n_chan, n_pix)",
        unit=u.ns,
    )

    charge_median_outliers = Field(
        None, "Boolean np array of charge median outliers (n_chan, n_pix)"
    )
    charge_std_outliers = Field(
        None, "Boolean np array of charge std outliers (n_chan, n_pix)"
    )

    time_median_outliers = Field(
        None, "Boolean np array of pixel time (median) outliers (n_chan, n_pix)"
    )


class PedestalContainer(Container):
    """
    Container for pedestal parameters obtained from a set of
    [n_pedestal] pedestal events
    """

    n_events = Field(-1, "Number of events used for statistics")
    sample_time = Field(
        nan * u.s, "Time associated to the pedestal event set", unit=u.s
    )
    sample_time_min = Field(nan * u.s, "Time of first pedestal event", unit=u.s)
    sample_time_max = Field(nan * u.s, "Time of last pedestal event", unit=u.s)
    charge_mean = Field(None, "np array of pedestal average (n_chan, n_pix)")
    charge_median = Field(None, "np array of the pedestal  median (n_chan, n_pix)")
    charge_std = Field(
        None, "np array of the pedestal standard deviation (n_chan, n_pix)"
    )
    charge_median_outliers = Field(
        None, "Boolean np array of the pedestal median outliers (n_chan, n_pix)"
    )
    charge_std_outliers = Field(
        None, "Boolean np array of the pedestal std outliers (n_chan, n_pix)"
    )


class PixelStatusContainer(Container):
    """
    Container for pixel status information
    It contains masks obtained by several data analysis steps
    At r0/r1 level only the hardware_mask is initialized
    """

    hardware_failing_pixels = Field(
        None,
        "Boolean np array (True = failing pixel) from the hardware pixel status data ("
        "n_chan, n_pix)",
    )

    pedestal_failing_pixels = Field(
        None,
        "Boolean np array (True = failing pixel) from the pedestal data analysis ("
        "n_chan, n_pix)",
    )

    flatfield_failing_pixels = Field(
        None,
        "Boolean np array (True = failing pixel) from the flat-field data analysis ("
        "n_chan, n_pix)",
    )


class WaveformCalibrationContainer(Container):
    """
    Container for the pixel calibration coefficients
    """

    time = Field(nan * u.s, "Time associated to the calibration event", unit=u.s)
    time_min = Field(
        nan * u.s, "Earliest time of validity for the calibration event", unit=u.s
    )
    time_max = Field(
        nan * u.s, "Latest time of validity for the calibration event", unit=u.s
    )

    dc_to_pe = Field(
        None,
        "np array of (digital count) to (photon electron) coefficients (n_chan, n_pix)",
    )

    pedestal_per_sample = Field(
        None,
        "np array of average pedestal value per sample (digital count) (n_chan, n_pix)",
    )

    time_correction = Field(None, "np array of time correction values (n_chan, n_pix)")

    n_pe = Field(
        None, "np array of photo-electrons in calibration signal (n_chan, n_pix)"
    )

    unusable_pixels = Field(
        None,
        "Boolean np array of final calibration data analysis, True = failing pixels (n_chan, n_pix)",
    )


class MonitoringCameraContainer(Container):
    """
    Container for camera monitoring data
    """

    flatfield = Field(
        default_factory=FlatFieldContainer,
        description="Data from flat-field event distributions",
    )
    pedestal = Field(
        default_factory=PedestalContainer,
        description="Data from pedestal event distributions",
    )
    pixel_status = Field(
        default_factory=PixelStatusContainer,
        description="Container for masks with pixel status",
    )
    calibration = Field(
        default_factory=WaveformCalibrationContainer,
        description="Container for calibration coefficients",
    )


class MonitoringContainer(Container):
    """
    Root container for monitoring data (MON)
    """

    # create the camera container
    tel = Field(
        default_factory=partial(Map, MonitoringCameraContainer),
        description="map of tel_id to MonitoringCameraContainer",
    )


class SimulatedShowerDistribution(Container):
    """
    2D histogram of simulated number of showers simulated as function of energy and
    core distance.
    """

    default_prefix = ""

    obs_id = Field(-1, description="links to which events this corresponds to")
    hist_id = Field(-1, description="Histogram ID")
    n_entries = Field(-1, description="Number of entries in the histogram")
    bins_energy = Field(
        None,
        description="array of energy bin lower edges, as in np.histogram",
        unit=u.TeV,
    )
    bins_core_dist = Field(
        None,
        description="array of core-distance bin lower edges, as in np.histogram",
        unit=u.m,
    )
    histogram = Field(
        None, description="array of histogram entries, size (n_bins_x, n_bins_y)"
    )


class ArrayEventContainer(Container):
    """Top-level container for all event information"""

    index = Field(
        default_factory=EventIndexContainer, description="event indexing information"
    )
    r0 = Field(default_factory=R0Container, description="Raw Data")
    r1 = Field(default_factory=R1Container, description="R1 Calibrated Data")
    dl0 = Field(
        default_factory=DL0Container, description="DL0 Data Volume Reduced Data"
    )
    dl1 = Field(default_factory=DL1Container, description="DL1 Calibrated image")
    dl2 = Field(default_factory=DL2Container, description="DL2 reconstruction info")
    simulation = Field(
        None, description="Simulated Event Information", type=SimulatedEventContainer
    )
    trigger = Field(
        default_factory=TriggerContainer, description="central trigger information"
    )
    count = Field(0, description="number of events processed")
    pointing = Field(
        default_factory=PointingContainer,
        description="Array and telescope pointing positions",
    )
    calibration = Field(
        default_factory=EventCalibrationContainer,
        description="Container for calibration coefficients for the current event",
    )
    mon = Field(
        default_factory=MonitoringContainer,
        description="container for event-wise monitoring data (MON)",
    )


class SchedulingBlockContainer(Container):
    """Stores information about the scheduling block. This is a simplified
    version of the SB model, only storing what is necessary for analysis. From
    [cta_sb_ob]_

    """

    default_prefix = ""
    sb_id = Field(UNKNOWN_ID, "Scheduling block ID", type=np.uint64)
    sb_type = Field(
        SchedulingBlockType.UNKNOWN,
        description="Type of scheduling block",
        type=SchedulingBlockType,
    )
    producer_id = Field(
        "unknown",
        "Origin of the sb_id, i.e. name of the telescope site or 'simulation'",
        type=str,
    )
    observing_mode = Field(
        ObservingMode.UNKNOWN,
        "Defines how observations within the Scheduling Block are distributed in space",
        type=ObservingMode,
    )
    pointing_mode = Field(
        PointingMode.UNKNOWN, "Defines how the telescope drives move", type=PointingMode
    )


class ObservationBlockContainer(Container):
    """Stores information about the observation"""

    default_prefix = ""
    obs_id = Field(UNKNOWN_ID, "Observation Block ID", type=np.uint64)
    sb_id = Field(UNKNOWN_ID, "ID of the parent SchedulingBlock", type=np.uint64)
    producer_id = Field(
        "unknown",
        "Origin of the obs_id, i.e. name of the telescope site or 'simulation'",
        type=str,
    )

    state = Field(
        ObservationBlockState.UNKNOWN, "State of this OB", type=ObservationBlockState
    )

    subarray_pointing_lat = Field(
        nan * u.deg,
        "latitude of the nominal center coordinate of this observation",
        unit=u.deg,
    )

    subarray_pointing_lon = Field(
        nan * u.deg,
        "longitude of the nominal center coordinate of this observation",
        unit=u.deg,
    )

    subarray_pointing_frame = Field(
        CoordinateFrameType.UNKNOWN,
        (
            "Frame in which the subarray_target is non-moving. If the frame is ALTAZ, "
            "the meaning of (lon,lat) is (azimuth, altitude) while for ICRS it is "
            "(right-ascension, declination)"
        ),
        type=CoordinateFrameType,
    )

    scheduled_duration = Field(
        nan * u.min, "expected duration from scheduler", unit=u.min
    )
    scheduled_start_time = Field(NAN_TIME, "expected start time from scheduler")
    actual_start_time = Field(NAN_TIME, "true start time")
    actual_duration = Field(nan * u.min, "true duration", unit=u.min)<|MERGE_RESOLUTION|>--- conflicted
+++ resolved
@@ -8,11 +8,6 @@
 from astropy import units as u
 from astropy.time import Time
 from numpy import nan
-<<<<<<< HEAD
-import numpy as np
-from sklearn.covariance import log_likelihood
-=======
->>>>>>> 02147768
 
 from .core import Container, Field, Map
 
@@ -141,6 +136,15 @@
 class EventType(enum.Enum):
     """Enum of EventTypes as defined in the CTA Data Model [cta_r1event]_"""
 
+    UNKNOWN = -1
+    ALTAZ = 0
+    ICRS = 1
+    GALACTIC = 2
+
+
+class EventType(enum.Enum):
+    """Enum of EventTypes as defined in the CTA Data Model [cta_r1event]_"""
+
     # calibrations are 0-15
     FLATFIELD = 0
     SINGLE_PE = 1
