--- conflicted
+++ resolved
@@ -164,19 +164,12 @@
                       self.bin_lower_edges[index][0:-1])
 
     def to_fits(self):
-<<<<<<< HEAD
-        """
-        return A FITS hdu, suitable for writing to disk
-
-        to write it, just do
-=======
-        """ 
+        """
         Convert the `Histogram` into an `astropy.io.fits.ImageHDU`,
         suitable for writing to a file.
 
         Examples
         --------
->>>>>>> 3be15fbd
 
         >>> myhist.to_fits().writeto("outputfile.fits.gz", clobber=True)
 
@@ -275,12 +268,7 @@
                 axis_names.append(hist._ctypes[dim][0:4])
 
         hist.axis_names = np.array(axis_names)
-<<<<<<< HEAD
-
         hist._bin_lower_edges = edges
-=======
-        hist._binLowerEdges = edges
->>>>>>> 3be15fbd
         hist._ranges = np.array(hist._ranges)
 
         if hdu.header.get("BSCALE"):
