"""
This class is largely created as a more versatile alternative to the Linear ND
interpolator, allowing the user to pass the interpolator an array of classes and then
perform interpolation between the results of a member function of that class. Currently
the name of the target interpolation function is passed in a string at initialisation.

TODO:
- Figure out what to do when out of bounds of interpolation range
- Create function to append points to the interpolator

"""

import numpy as np
from scipy.spatial import Delaunay
import time
from scipy.ndimage import map_coordinates
import numpy.ma as ma


class UnstructuredInterpolator:
    """
    This class performs linear interpolation between an unstructured set of data
    points. However the class is expanded such that it can interpolate between the
    values returned from class member functions. The primary use case of this being to
    interpolate between the predictions of a set of machine learning algorithms or
    regular grid interpolators.

    In the case that a numpy array is passed as the interpolation values this class will
    behave exactly the same as the scipy LinearNDInterpolator
    """
    def __init__(self, interpolation_points, function_name=None, remember_last=False,
                 bounds=None, dtype=None):
        """
        Parameters
        ----------
        interpolation_points: dict
            Dictionary of interpolation points (stored as key) and values
        function_name: str
            Name of class member function to call in the case we are interpolating
            between class predictions, for numpy arrays leave blank
        """

        self.keys = np.array(list(interpolation_points.keys()))
        if dtype:
            self.values = np.array(list(interpolation_points.values()), dtype=dtype)
        else:
            self.values = np.array(list(interpolation_points.values()))

        self._num_dimensions = len(self.keys[0])

        # create an object with triangulation
        self._tri = Delaunay(self.keys)
        self._function_name = function_name

        # OK this code is horrid and will need fixing
        self._numpy_input = (
            isinstance(self.values[0], np.ndarray) or
            issubclass(type(self.values[0]), np.float) or
            issubclass(type(self.values[0]), np.int)
        )

        if self._numpy_input is False and function_name is None:
            self._function_name = "__call__"

        self._remember = remember_last
        self._previous_v = 0
        self._previous_m = 0
        self._previous_shape = 0
        self._bounds = bounds

        return None

    def __call__(self, points, eval_points=None):

        # Convert to a numpy array here incase we get a list
        points = np.array(points)

        if len(points.shape) == 1:
            points = np.array([points])

        # First find simplexes that contain interpolated points
        # In
        if self._remember and self._previous_v is not 0:

            previous_keys = self.keys[self._previous_v.ravel()]
            hull = Delaunay(previous_keys)

            if np.all(eval_points is not None):
                shape_check = eval_points.shape == self._previous_shape
            else:
                shape_check = True

            if np.all(hull.find_simplex(points) >= 0) and shape_check:
                v = self._previous_v
                m = self._previous_m
            else:
                s = self._tri.find_simplex(points)
                v = self._tri.vertices[s]
                m = self._tri.transform[s]
                self._previous_v = v
                self._previous_m = m
                if np.all(eval_points is not None):
                    self._previous_shape = eval_points.shape
        else:
            s = self._tri.find_simplex(points)
            # get the vertices for each simplex
            v = self._tri.vertices[s]
            # get transform matrices for each simplex
            m = self._tri.transform[s]
            self._previous_v = v
            self._previous_m = m
            if np.all(eval_points is not None):
                self._previous_shape = eval_points.shape


        # Here comes some serious numpy magic, it could be done with a loop but would
        # be pretty inefficient I had to rip this from stack overflow - RDP
        # For each interpolated point, take the the transform matrix and multiply it by
        # the vector p-r, where r=m[:,n,:] is one of the simplex vertices to which
        # the matrix m is related to
        b = np.einsum('ijk,ik->ij', m[:, :self._num_dimensions, :self._num_dimensions],
                      points - m[:, self._num_dimensions, :])

        # Use the above array to get the weights for the vertices; `b` contains an
        # n-dimensional vector with weights for all but the last vertices of the simplex
        # (note that for n-D grid, each simplex consists of n+1 vertices);
        # the remaining weight for the last vertex can be copmuted from
        # the condition that sum of weights must be equal to 1
        w = np.c_[b, 1 - b.sum(axis=1)]

        if self._numpy_input:
            if eval_points is None:
                selected_points = self.values[v]
            else:
                selected_points = self._numpy_interpolation(v, eval_points)
        else:
            selected_points = self._call_class_function(v, eval_points)

        # Multiply point values by weight
        p_values = np.einsum('ij...,ij...->i...', selected_points, w)
        #print(time.time() - t)

        return p_values

    def _call_class_function(self, point_num, eval_points):
        """
        Function to loop over class function and return array of outputs

        Parameters
        ----------
        point_num: int
            Index of class position in values list
        eval_points: ndarray
            Inputs used to evaluate class member function

        Returns
        -------
        ndarray: output from member function
        """

        outputs = list()
        shape = point_num.shape

        three_dim = False
        if len(eval_points.shape) > 2:
<<<<<<< HEAD
            first_index = np.arange(point_num.shape[0])[..., np.newaxis] * \
                          np.ones_like(point_num)
=======
            first_index = (
                np.arange(point_num.shape[0])[..., np.newaxis] *
                np.ones_like(point_num)
            )
>>>>>>> 56411ae2
            first_index = first_index.ravel()
            three_dim = True

        num = 0
        for pt in point_num.ravel():
            cls = self.values[pt]
            cls_function = getattr(cls, self._function_name)
            pt = eval_points
            if three_dim:
                pt = eval_points[first_index[num]]

            outputs.append(cls_function(pt))
            num += 1

        outputs = np.array(outputs)
        new_shape = (*shape, *outputs.shape[1:])
        outputs = outputs.reshape(new_shape)

        return outputs

    def _numpy_interpolation(self, point_num, eval_points):
        """

        Parameters
        ----------
        point_num: int
            Index of class position in values list
        eval_points: ndarray
            Inputs used to evaluate class member function

        Returns
        -------
        ndarray: output from member function
        """
        is_masked = ma.is_masked(eval_points)

        shape = point_num.shape
        ev_shape = eval_points.shape

        vals = self.values[point_num.ravel()]
        eval_points = np.repeat(eval_points, shape[1], axis=0)
        it = np.arange(eval_points.shape[0])

        it = np.repeat(it, eval_points.shape[1], axis=0)

<<<<<<< HEAD
        eval_points = eval_points.reshape((eval_points.shape[0]*eval_points.shape[1],
                                           eval_points.shape[-1]))
=======
        eval_points = eval_points.reshape(
            eval_points.shape[0] * eval_points.shape[1],
            eval_points.shape[-1]
        )
>>>>>>> 56411ae2

        scaled_points = eval_points.T
        if is_masked:
            mask = np.invert(ma.getmask(scaled_points[0]))
        else:
            mask = np.ones_like(scaled_points[0], dtype=bool)

        it = ma.masked_array(it, mask)
<<<<<<< HEAD
        scaled_points[0] = ((scaled_points[0]-(self._bounds[0][0])) /
                            (self._bounds[0][1]-self._bounds[0][0])) * (vals.shape[-2]-1)
        scaled_points[1] += ((scaled_points[1]-(self._bounds[1][0])) /
                            (self._bounds[1][1]-self._bounds[1][0])) * (vals.shape[-1]-1)
=======
        scaled_points[0] = (
            (scaled_points[0] - (self._bounds[0][0])) /
            (self._bounds[0][1] - self._bounds[0][0])
        ) * (vals.shape[-2] - 1)
        scaled_points[1] += (
            (scaled_points[1] - (self._bounds[1][0])) /
            (self._bounds[1][1] - self._bounds[1][0])
        ) * (vals.shape[-1] - 1)
>>>>>>> 56411ae2
        scaled_points = np.vstack((it, scaled_points))

        output = np.zeros(scaled_points.T.shape[:-1])
        output[mask] = map_coordinates(vals, scaled_points.T[mask].T, order=1)

        new_shape = (*shape, ev_shape[-2])
        output = output.reshape(new_shape)

        return ma.masked_array(output, mask=mask)<|MERGE_RESOLUTION|>--- conflicted
+++ resolved
@@ -163,15 +163,10 @@
 
         three_dim = False
         if len(eval_points.shape) > 2:
-<<<<<<< HEAD
-            first_index = np.arange(point_num.shape[0])[..., np.newaxis] * \
-                          np.ones_like(point_num)
-=======
             first_index = (
                 np.arange(point_num.shape[0])[..., np.newaxis] *
                 np.ones_like(point_num)
             )
->>>>>>> 56411ae2
             first_index = first_index.ravel()
             three_dim = True
 
@@ -217,15 +212,10 @@
 
         it = np.repeat(it, eval_points.shape[1], axis=0)
 
-<<<<<<< HEAD
-        eval_points = eval_points.reshape((eval_points.shape[0]*eval_points.shape[1],
-                                           eval_points.shape[-1]))
-=======
         eval_points = eval_points.reshape(
             eval_points.shape[0] * eval_points.shape[1],
             eval_points.shape[-1]
         )
->>>>>>> 56411ae2
 
         scaled_points = eval_points.T
         if is_masked:
@@ -234,12 +224,6 @@
             mask = np.ones_like(scaled_points[0], dtype=bool)
 
         it = ma.masked_array(it, mask)
-<<<<<<< HEAD
-        scaled_points[0] = ((scaled_points[0]-(self._bounds[0][0])) /
-                            (self._bounds[0][1]-self._bounds[0][0])) * (vals.shape[-2]-1)
-        scaled_points[1] += ((scaled_points[1]-(self._bounds[1][0])) /
-                            (self._bounds[1][1]-self._bounds[1][0])) * (vals.shape[-1]-1)
-=======
         scaled_points[0] = (
             (scaled_points[0] - (self._bounds[0][0])) /
             (self._bounds[0][1] - self._bounds[0][0])
@@ -248,7 +232,6 @@
             (scaled_points[1] - (self._bounds[1][0])) /
             (self._bounds[1][1] - self._bounds[1][0])
         ) * (vals.shape[-1] - 1)
->>>>>>> 56411ae2
         scaled_points = np.vstack((it, scaled_points))
 
         output = np.zeros(scaled_points.T.shape[:-1])
